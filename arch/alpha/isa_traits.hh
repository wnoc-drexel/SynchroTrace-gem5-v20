/*
 * Copyright (c) 2003-2005 The Regents of The University of Michigan
 * All rights reserved.
 *
 * Redistribution and use in source and binary forms, with or without
 * modification, are permitted provided that the following conditions are
 * met: redistributions of source code must retain the above copyright
 * notice, this list of conditions and the following disclaimer;
 * redistributions in binary form must reproduce the above copyright
 * notice, this list of conditions and the following disclaimer in the
 * documentation and/or other materials provided with the distribution;
 * neither the name of the copyright holders nor the names of its
 * contributors may be used to endorse or promote products derived from
 * this software without specific prior written permission.
 *
 * THIS SOFTWARE IS PROVIDED BY THE COPYRIGHT HOLDERS AND CONTRIBUTORS
 * "AS IS" AND ANY EXPRESS OR IMPLIED WARRANTIES, INCLUDING, BUT NOT
 * LIMITED TO, THE IMPLIED WARRANTIES OF MERCHANTABILITY AND FITNESS FOR
 * A PARTICULAR PURPOSE ARE DISCLAIMED. IN NO EVENT SHALL THE COPYRIGHT
 * OWNER OR CONTRIBUTORS BE LIABLE FOR ANY DIRECT, INDIRECT, INCIDENTAL,
 * SPECIAL, EXEMPLARY, OR CONSEQUENTIAL DAMAGES (INCLUDING, BUT NOT
 * LIMITED TO, PROCUREMENT OF SUBSTITUTE GOODS OR SERVICES; LOSS OF USE,
 * DATA, OR PROFITS; OR BUSINESS INTERRUPTION) HOWEVER CAUSED AND ON ANY
 * THEORY OF LIABILITY, WHETHER IN CONTRACT, STRICT LIABILITY, OR TORT
 * (INCLUDING NEGLIGENCE OR OTHERWISE) ARISING IN ANY WAY OUT OF THE USE
 * OF THIS SOFTWARE, EVEN IF ADVISED OF THE POSSIBILITY OF SUCH DAMAGE.
 */

#ifndef __ARCH_ALPHA_ISA_TRAITS_HH__
#define __ARCH_ALPHA_ISA_TRAITS_HH__

namespace LittleEndianGuest {}
using namespace LittleEndianGuest;

//#include "arch/alpha/faults.hh"
#include "base/misc.hh"
#include "config/full_system.hh"
#include "sim/host.hh"
#include "sim/faults.hh"

class ExecContext;
class FastCPU;
class FullCPU;
class Checkpoint;

#define TARGET_ALPHA

class StaticInst;
class StaticInstPtr;

namespace EV5 {
int DTB_ASN_ASN(uint64_t reg);
int ITB_ASN_ASN(uint64_t reg);
}

namespace AlphaISA
{

    typedef uint32_t MachInst;
<<<<<<< HEAD
=======
    typedef uint64_t ExtMachInst;
//    typedef uint64_t Addr;
>>>>>>> fc664f7c
    typedef uint8_t  RegIndex;

    enum {
        MemoryEnd = 0xffffffffffffffffULL,

        NumIntArchRegs = 32,
        NumPALShadowRegs = 8,
        NumFloatArchRegs = 32,
        // @todo: Figure out what this number really should be.
        NumMiscArchRegs = 32,

        MaxRegsOfAnyType = 32,
        // Static instruction parameters
        MaxInstSrcRegs = 3,
        MaxInstDestRegs = 2,

        // semantically meaningful register indices
        ZeroReg = 31,	// architecturally meaningful
        // the rest of these depend on the ABI
        StackPointerReg = 30,
        GlobalPointerReg = 29,
        ProcedureValueReg = 27,
        ReturnAddressReg = 26,
        ReturnValueReg = 0,
        FramePointerReg = 15,
        ArgumentReg0 = 16,
        ArgumentReg1 = 17,
        ArgumentReg2 = 18,
        ArgumentReg3 = 19,
        ArgumentReg4 = 20,
        ArgumentReg5 = 21,

        LogVMPageSize = 13,	// 8K bytes
        VMPageSize = (1 << LogVMPageSize),

        BranchPredAddrShiftAmt = 2, // instructions are 4-byte aligned

        WordBytes = 4,
        HalfwordBytes = 2,
        ByteBytes = 1,
        DepNA = 0,
    };

    enum {
        NumIntRegs = NumIntArchRegs + NumPALShadowRegs,
        NumFloatRegs = NumFloatArchRegs,
        NumMiscRegs = NumMiscArchRegs
    };

    // These enumerate all the registers for dependence tracking.
    enum DependenceTags {
        // 0..31 are the integer regs 0..31
        // 32..63 are the FP regs 0..31, i.e. use (reg + FP_Base_DepTag)
        FP_Base_DepTag = 40,
        Ctrl_Base_DepTag = 72,
        Fpcr_DepTag = 72,		// floating point control register
        Uniq_DepTag = 73,
        Lock_Flag_DepTag = 74,
        Lock_Addr_DepTag = 75,
        IPR_Base_DepTag = 76
    };

    typedef uint64_t IntReg;
    typedef IntReg IntRegFile[NumIntRegs];

    // floating point register file entry type
    typedef union {
        uint64_t q;
        double d;
    } FloatReg;

    typedef union {
        uint64_t q[NumFloatRegs];	// integer qword view
        double d[NumFloatRegs];		// double-precision floating point view
    } FloatRegFile;

extern const Addr PageShift;
extern const Addr PageBytes;
extern const Addr PageMask;
extern const Addr PageOffset;

// redirected register map, really only used for the full system case.
extern const int reg_redir[NumIntRegs];

#if FULL_SYSTEM

    typedef uint64_t InternalProcReg;

#include "arch/alpha/isa_fullsys_traits.hh"

#else
    enum {
        NumInternalProcRegs = 0
    };
#endif

    // control register file contents
    typedef uint64_t MiscReg;
    class MiscRegFile {
      protected:
        uint64_t	fpcr;		// floating point condition codes
        uint64_t	uniq;		// process-unique register
        bool		lock_flag;	// lock flag for LL/SC
        Addr		lock_addr;	// lock address for LL/SC

      public:
        MiscReg readReg(int misc_reg);

        MiscReg readRegWithEffect(int misc_reg, Fault &fault, ExecContext *xc);

        Fault setReg(int misc_reg, const MiscReg &val);

        Fault setRegWithEffect(int misc_reg, const MiscReg &val,
                               ExecContext *xc);

#if FULL_SYSTEM
        void clearIprs();

      protected:
        InternalProcReg ipr[NumInternalProcRegs]; // Internal processor regs

      private:
        MiscReg readIpr(int idx, Fault &fault, ExecContext *xc);

        Fault setIpr(int idx, uint64_t val, ExecContext *xc);
#endif
        friend class RegFile;
    };

    enum {
        TotalNumRegs =
        NumIntRegs + NumFloatRegs + NumMiscRegs + NumInternalProcRegs
    };

    enum {
        TotalDataRegs = NumIntRegs + NumFloatRegs
    };

    typedef union {
        IntReg  intreg;
        FloatReg   fpreg;
        MiscReg ctrlreg;
    } AnyReg;

    struct RegFile {
        IntRegFile intRegFile;		// (signed) integer register file
        FloatRegFile floatRegFile;	// floating point register file
        MiscRegFile miscRegs;		// control register file
        Addr pc;			// program counter
        Addr npc;			// next-cycle program counter
#if FULL_SYSTEM
        int intrflag;			// interrupt flag
        inline int instAsid()
        { return EV5::ITB_ASN_ASN(miscRegs.ipr[IPR_ITB_ASN]); }
        inline int dataAsid()
        { return EV5::DTB_ASN_ASN(miscRegs.ipr[IPR_DTB_ASN]); }
#endif // FULL_SYSTEM

        void serialize(std::ostream &os);
        void unserialize(Checkpoint *cp, const std::string &section);
    };

    static inline ExtMachInst makeExtMI(MachInst inst, const uint64_t &pc);

    StaticInstPtr decodeInst(ExtMachInst);

    // return a no-op instruction... used for instruction fetch faults
    extern const ExtMachInst NoopMachInst;

    enum annotes {
        ANNOTE_NONE = 0,
        // An impossible number for instruction annotations
        ITOUCH_ANNOTE = 0xffffffff,
    };

    static inline bool isCallerSaveIntegerRegister(unsigned int reg) {
        panic("register classification not implemented");
        return (reg >= 1 && reg <= 8 || reg >= 22 && reg <= 25 || reg == 27);
    }

    static inline bool isCalleeSaveIntegerRegister(unsigned int reg) {
        panic("register classification not implemented");
        return (reg >= 9 && reg <= 15);
    }

    static inline bool isCallerSaveFloatRegister(unsigned int reg) {
        panic("register classification not implemented");
        return false;
    }

    static inline bool isCalleeSaveFloatRegister(unsigned int reg) {
        panic("register classification not implemented");
        return false;
    }

    static inline Addr alignAddress(const Addr &addr,
                                         unsigned int nbytes) {
        return (addr & ~(nbytes - 1));
    }

    // Instruction address compression hooks
    static inline Addr realPCToFetchPC(const Addr &addr) {
        return addr;
    }

    static inline Addr fetchPCToRealPC(const Addr &addr) {
        return addr;
    }

    // the size of "fetched" instructions (not necessarily the size
    // of real instructions for PISA)
    static inline size_t fetchInstSize() {
        return sizeof(MachInst);
    }

    static inline MachInst makeRegisterCopy(int dest, int src) {
        panic("makeRegisterCopy not implemented");
        return 0;
    }

    // Machine operations

    void saveMachineReg(AnyReg &savereg, const RegFile &reg_file,
                               int regnum);

    void restoreMachineReg(RegFile &regs, const AnyReg &reg,
                                  int regnum);

#if 0
    static void serializeSpecialRegs(const Serializable::Proxy &proxy,
                                     const RegFile &regs);

    static void unserializeSpecialRegs(const IniFile *db,
                                       const std::string &category,
                                       ConfigNode *node,
                                       RegFile &regs);
#endif

    /**
     * Function to insure ISA semantics about 0 registers.
     * @param xc The execution context.
     */
    template <class XC>
    void zeroRegisters(XC *xc);


//typedef AlphaISA TheISA;

//typedef TheISA::MachInst MachInst;
//typedef TheISA::Addr Addr;
//typedef TheISA::RegIndex RegIndex;
//typedef TheISA::IntReg IntReg;
//typedef TheISA::IntRegFile IntRegFile;
//typedef TheISA::FloatReg FloatReg;
//typedef TheISA::FloatRegFile FloatRegFile;
//typedef TheISA::MiscReg MiscReg;
//typedef TheISA::MiscRegFile MiscRegFile;
//typedef TheISA::AnyReg AnyReg;
//typedef TheISA::RegFile RegFile;

//const int NumIntRegs   = TheISA::NumIntRegs;
//const int NumFloatRegs = TheISA::NumFloatRegs;
//const int NumMiscRegs  = TheISA::NumMiscRegs;
//const int TotalNumRegs = TheISA::TotalNumRegs;
//const int VMPageSize   = TheISA::VMPageSize;
//const int LogVMPageSize   = TheISA::LogVMPageSize;
//const int ZeroReg = TheISA::ZeroReg;
//const int StackPointerReg = TheISA::StackPointerReg;
//const int GlobalPointerReg = TheISA::GlobalPointerReg;
//const int ReturnAddressReg = TheISA::ReturnAddressReg;
//const int ReturnValueReg = TheISA::ReturnValueReg;
//const int ArgumentReg0 = TheISA::ArgumentReg0;
//const int ArgumentReg1 = TheISA::ArgumentReg1;
//const int ArgumentReg2 = TheISA::ArgumentReg2;
//const int BranchPredAddrShiftAmt = TheISA::BranchPredAddrShiftAmt;
const Addr MaxAddr = (Addr)-1;
};

#if !FULL_SYSTEM
class SyscallReturn {
        public:
           template <class T>
           SyscallReturn(T v, bool s)
           {
               retval = (uint64_t)v;
               success = s;
           }

           template <class T>
           SyscallReturn(T v)
           {
               success = (v >= 0);
               retval = (uint64_t)v;
           }

           ~SyscallReturn() {}

           SyscallReturn& operator=(const SyscallReturn& s) {
               retval = s.retval;
               success = s.success;
               return *this;
           }

           bool successful() { return success; }
           uint64_t value() { return retval; }


       private:
           uint64_t retval;
           bool success;
};

#endif

static inline AlphaISA::ExtMachInst
AlphaISA::makeExtMI(AlphaISA::MachInst inst, const uint64_t &pc) {
#if FULL_SYSTEM
    AlphaISA::ExtMachInst ext_inst = inst;
    if (pc && 0x1)
        return ext_inst|=(static_cast<AlphaISA::ExtMachInst>(pc & 0x1) << 32);
    else
        return ext_inst;
#else
    return AlphaISA::ExtMachInst(inst);
#endif
}

#if FULL_SYSTEM
//typedef TheISA::InternalProcReg InternalProcReg;
//const int NumInternalProcRegs  = TheISA::NumInternalProcRegs;
//const int NumInterruptLevels = TheISA::NumInterruptLevels;

#include "arch/alpha/ev5.hh"
#endif

#endif // __ARCH_ALPHA_ISA_TRAITS_HH__<|MERGE_RESOLUTION|>--- conflicted
+++ resolved
@@ -57,11 +57,7 @@
 {
 
     typedef uint32_t MachInst;
-<<<<<<< HEAD
-=======
     typedef uint64_t ExtMachInst;
-//    typedef uint64_t Addr;
->>>>>>> fc664f7c
     typedef uint8_t  RegIndex;
 
     enum {
