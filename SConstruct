--- conflicted
+++ resolved
@@ -337,7 +337,6 @@
     main.Append(PSHLINKFLAGS=shared_partial_flags)
     main.Append(PLINKFLAGS=shared_partial_flags)
 
-<<<<<<< HEAD
     # Treat warnings as errors but white list some warnings that we
     # want to allow (e.g., deprecation warnings).
     main.Append(CCFLAGS=['-Werror',
@@ -352,8 +351,6 @@
                              '-Wno-error=array-bounds',
                              '-Wno-error=redundant-move'])
 
-=======
->>>>>>> cd21b5a5
 else:
     error('\n'.join((
           "Don't know what compiler options to use for your compiler.",
