--- conflicted
+++ resolved
@@ -166,11 +166,8 @@
     Packet *ifetch_pkt;
     Packet *dcache_pkt;
 
-<<<<<<< HEAD
+    int cpu_id;
     Tick previousTick;
-=======
-    int cpu_id;
->>>>>>> 5448517d
 
   public:
 
